--- conflicted
+++ resolved
@@ -248,10 +248,7 @@
             print 'Unable to find file {0} ...'.format(filename)
 
         if self.in_dictionary:
-<<<<<<< HEAD
-=======
             self.path = os.path.abspath(os.path.dirname(filename)).replace("\\", "/")
->>>>>>> a489e80c
             self.tool = self.in_dictionary['tool']
             self.version = self.in_dictionary['version']
             self.platforms = self.in_dictionary['platforms']
@@ -262,21 +259,14 @@
         """Check to see if the tool is supported on the current platform"""
         return platform.system().lower() in self.platforms if self.platforms else False
 
-<<<<<<< HEAD
-=======
     def substitute_at(self, value):
         return value.replace("@path", self.path).replace("@tool", self.tool).replace("@version", self.version)
 
->>>>>>> a489e80c
     def get_vars(self, env):
         for name, value in self.in_dictionary['environment'].items():
             if name not in env.variables:
                 env.variables[name] = Variable(name)
-<<<<<<< HEAD
-            env.variables[name].append_value(value)
-=======
             env.variables[name].append_value(self.substitute_at(value))
->>>>>>> a489e80c
 
         # check for optional parameters
         if 'optional' in self.in_dictionary:
@@ -285,24 +275,7 @@
                     for name, value in optional_value.items():
                         if name not in env.variables:
                             env.variables[name] = Variable(name)
-<<<<<<< HEAD
-                        env.variables[name].append_value(value)
-                
-    """Check to see if the tool is supported on the current platform"""
-    def plaformSupported(self):
-        if (self.platforms):
-            if (platform.system().lower() in self.platforms):
-                return True
-        return False
-    
-    # """Checks to see if this tool defines the given variables"""
-    # def definesVariable(self, var):
-    #     if var in self.variables:
-    #         return True
-    #     return False
-=======
                         env.variables[name].append_value(self.substitute_at(value))
->>>>>>> a489e80c
 
 
 def list_tools(verbose=False):
